buildscript {
    ext {
        compileSdkVersion = 31
        minSdkVersion = 24
        targetSdkVersion = 31

        kotlin_version = '1.6.10'
        kotlinx_coroutines_version = '1.5.2'
        lifecycle_runtime_ktx_version = '2.4.0'
        fragment_ktx_version = '1.4.1'
        core_ktx_version = '1.7.0'

        annotation_version = '1.3.0'
        appcompat_version = '1.4.1'
        fragment_version = '1.4.1'
        constraintlayout_version = '2.1.3'

<<<<<<< HEAD
        filament_version = '1.21.1'
        arcore_version = '1.30.0'
=======
        filament_version = '1.17.0'
        arcore_version = '1.31.0'
>>>>>>> 3228f128
        fuel_version = '2.3.1'

        material_version = '1.5.0'
    }
    repositories {
        google()
        mavenLocal()
        mavenCentral()
    }
    dependencies {
        classpath 'com.android.tools.build:gradle:7.1.0'
        classpath "org.jetbrains.kotlin:kotlin-gradle-plugin:$kotlin_version"
        classpath 'com.vanniktech:gradle-maven-publish-plugin:0.18.0'
    }
}

allprojects {
    repositories {
        google()
        mavenLocal()
        mavenCentral()
    }
}

task printProjectProperties {
    project.properties.each { println "   $it" }
}<|MERGE_RESOLUTION|>--- conflicted
+++ resolved
@@ -15,13 +15,8 @@
         fragment_version = '1.4.1'
         constraintlayout_version = '2.1.3'
 
-<<<<<<< HEAD
         filament_version = '1.21.1'
-        arcore_version = '1.30.0'
-=======
-        filament_version = '1.17.0'
         arcore_version = '1.31.0'
->>>>>>> 3228f128
         fuel_version = '2.3.1'
 
         material_version = '1.5.0'
