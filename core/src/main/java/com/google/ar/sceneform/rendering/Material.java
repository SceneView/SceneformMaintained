--- conflicted
+++ resolved
@@ -129,54 +129,11 @@
         }
     }
 
-<<<<<<< HEAD
-  public void setTexture(String name, Texture texture) {
-    materialParameters.setTexture(name, texture);
-    if (internalMaterialInstance.isValidInstance()) {
-      materialParameters.applyTo(internalMaterialInstance.getInstance());
-    }
-  }
-
-  public void setBaseColorTexture(Texture texture) {
-    //Set the baseColorIndex to 0 if no existing texture was set
-    setInt("baseColorIndex", 0);
-    setTexture("baseColorMap", texture);
-  }
-
-
-  /**
-   * <pre>
-   *     Sets a {@link DepthTexture} to a parameter of the type 'sampler2d' on this material.
-   * </pre>
-   *
-   * @param name the name of the parameter in the material
-   * @param depthTexture the texture to set
-   */
-  public void setDepthTexture(String name, DepthTexture depthTexture) {
-    materialParameters.setDepthTexture(name, depthTexture);
-    if(internalMaterialInstance.isValidInstance()) {
-      materialParameters.applyParameterTo(internalMaterialInstance.getInstance(), name);
-    }
-  }
-
-
-  /**
-   * Sets an {@link ExternalTexture} to a parameter of type 'samplerExternal' on this material.
-   *
-   * @param name the name of the parameter in the material
-   * @param externalTexture the texture to set
-   */
-  public void setExternalTexture(String name, ExternalTexture externalTexture) {
-    materialParameters.setExternalTexture(name, externalTexture);
-    if (internalMaterialInstance.isValidInstance()) {
-      materialParameters.applyTo(internalMaterialInstance.getInstance());
-=======
     public void setInt2(String name, int x, int y) {
         materialParameters.setInt2(name, x, y);
         if (internalMaterialInstance.isValidInstance()) {
             materialParameters.applyTo(internalMaterialInstance.getInstance());
         }
->>>>>>> 84817174
     }
 
     public void setInt3(String name, int x, int y, int z) {
